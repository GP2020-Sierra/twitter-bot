# Sierra Twitter bot
Periodically tweets warnings about locations with high CO₂ concentrations.

## Usage
### Python script
This script was written in Python 3.7 as that's what Microsoft Azure supports, 
but can be run anywhere with a suitable Python installation, 
<a href="https://github.com/pyenv/pyenv">`pyenv`</a> is handy when using multiple 
versions of Python on one machine.

Required modules are all available on <a href="https://pypi.org/">PyPi</a> and can be installed with:

    pip install -r requirements.txt

The script can then simply be run with:

    python SierraBot.py <url of summary> --daemon <tweet frequency>

E.g. <a href="https://twitter.com/CLSierra2020">@CLSierra2020</a> is run with 
`python SierraBot.py https://gp2020-sierra.azurewebsites.net/api/summary --daemon 15mins`

For `--daemon` and other options taking time periods parsing is done with the  
<a href="https://github.com/wroberts/pytimeparse">`pytimeparse`</a> module, which 
support a wide range of fairly relaxed formats.

Options to keep the bot running include running it in the background using the 
`--log-file` option to send log output to a file or using 
<a href="https://www.gnu.org/software/screen/">GNU Screen</a>.
 
| Option | Usage | Default |
|--------|:------|:--------|
| `-h`, `--help` | show help | |
| `-warn <max. concentration>`, `--warning-threshold <max. concentration>` | CO₂ concentration (ppm) at which to post a warning | 1400 ppm |
| `-safe <safe concentration>`, `--safety-threshold <safe concentration>` |CO₂ concentration (ppm) at which to post a safety notice | 1000 ppm |
| `--averaging-period <time threshold>` | Time period for which to consider conditions | All time (as far as provided by the summary) |
| `--warning-period <warning period>` | How frequently to repeat warnings about rooms with detrimental conditions | `<time threshold>` if given, otherwise 90 minutes |
| `-keys <key file>`, `--key-file <key file>` | File containing Twitter API keys | `keys.json` |
| `-templates <template file>`, `--template-file <template file>` | File containing templates for tweets | `templates.json` |
| `-log [log file]`, `--log-file [log file]` | File for log messages | `SierraBot.py.log` if option provided, otherwise log messages go to stdout/stderr |
| `--logging-level <logging level>` | Minimum level of log messages, one of: `CRITICAL`, `ERROR`, `WARNING`, `INFO`, `DEBUG`, `NOTSET` | `WARNING` |

### Twitter API
Running a Twitter bot requires access to Twitter's API, which you can request 
<a href="https://developer.twitter.com/en/apply-for-access">here</a>. You'll 
need to create an app to get an API key and secret and an access token and secret.
When you first run `SierraBot.py` it will create a `.json` file in which to place 
these. The script will log a `DEBUG` message with the account handle if you want 
to check it has access. 

## Future extensions
(in rough order of implementation)
<<<<<<< HEAD
- Include timestamps in templates
=======
>>>>>>> 83458f72
- Only create template file if argument given but invalid/nonexistant
- More/richer tweet templates
    - Provide more values to templates, e.g. thresholds, values of CO₂, temperature, etc. 
- Make `--daemon` switch optional, preserving state over executions, so can be used with external schedulers e.g. cron
- Cycle through locations over some period, rather than sending a barrage of tweets at once
- Some sort of combining metric to represent stuffiness/quality of work environment
- Occasional room recommendations
    - Would want as a separate thread, complicates things when daemon-mode is optional<|MERGE_RESOLUTION|>--- conflicted
+++ resolved
@@ -49,10 +49,7 @@
 
 ## Future extensions
 (in rough order of implementation)
-<<<<<<< HEAD
 - Include timestamps in templates
-=======
->>>>>>> 83458f72
 - Only create template file if argument given but invalid/nonexistant
 - More/richer tweet templates
     - Provide more values to templates, e.g. thresholds, values of CO₂, temperature, etc. 
