--- conflicted
+++ resolved
@@ -1,7 +1,6 @@
 # Sierra Twitter bot
 Periodically tweets warnings about locations with high CO₂ concentrations.
 
-<<<<<<< HEAD
 ## Usage
 ### Python script
 This script was written in Python 3.7 as that's what Microsoft Azure supports, 
@@ -49,9 +48,6 @@
 to check it has access. 
 
 ## Future extensions
-=======
-### Future extensions
->>>>>>> bb947dad
 (in rough order of implementation)
 - Only create template file if argument given but invalid/nonexistant
 - More/richer tweet templates
