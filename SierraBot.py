#  Copyright (c) 2020 University of Cambridge Computer Laboratory Group Projects 2020 Team Sierra
#
#  Permission is hereby granted, free of charge, to any person obtaining a copy
#  of this software and associated documentation files (the "Software"), to deal
#  in the Software without restriction, including without limitation the rights
#  to use, copy, modify, merge, publish, distribute, sublicense, and/or sell
#  copies of the Software, and to permit persons to whom the Software is
#  furnished to do so, subject to the following conditions:
#
#  The above copyright notice and this permission notice shall be included in all
#  copies or substantial portions of the Software.
#
#  THE SOFTWARE IS PROVIDED "AS IS", WITHOUT WARRANTY OF ANY KIND, EXPRESS OR
#  IMPLIED, INCLUDING BUT NOT LIMITED TO THE WARRANTIES OF MERCHANTABILITY,
#  FITNESS FOR A PARTICULAR PURPOSE AND NONINFRINGEMENT. IN NO EVENT SHALL THE
#  AUTHORS OR COPYRIGHT HOLDERS BE LIABLE FOR ANY CLAIM, DAMAGES OR OTHER
#  LIABILITY, WHETHER IN AN ACTION OF CONTRACT, TORT OR OTHERWISE, ARISING FROM,
#  OUT OF OR IN CONNECTION WITH THE SOFTWARE OR THE USE OR OTHER DEALINGS IN THE
#  SOFTWARE.

import argparse
import datetime
import json
import logging
import os
import random
import statistics
import sys
import time
import urllib.parse

import dateutil.parser
import pytimeparse.timeparse
import requests
import tweepy

argParser: argparse.ArgumentParser = argparse.ArgumentParser(
    description="Tweets about current conditions in study spaces",
    add_help=True
)

# Argument destination names
# Storing in a bunch of str constants to facilitate renaming
ATTR_WARNING_THRESHOLD: str = "warning_threshold"
ATTR_SAFETY_THRESHOLD: str = "safety_threshold"
ATTR_KEY_FILE: str = "key_file"
ATTR_TEMPLATE_FILE: str = "template_file"
ATTR_LOG_FILE: str = "log_file"
ATTR_LOG_LEVEL: str = "log_level"
ATTR_SUMMARY_URL: str = "summary_url"
ATTR_DAEMON: str = "daemon_period"
ATTR_AVERAGE_PERIOD: str = "averaging_period"
ATTR_WARNING_PERIOD: str = "warning_period"

argParser.add_argument(  # JSON endpoint
    dest=ATTR_SUMMARY_URL, type=str,
    help="URL of JSON summary", metavar="<summary url>"
)
argParser.add_argument(  # Warning threshold
    "-warn", "--warning-threshold", default=1_400, type=int, dest=ATTR_WARNING_THRESHOLD,
    help="CO\u2082 concentration (ppm) at which to post a warning", metavar="<max. concentration>"
)
<<<<<<< HEAD
argParser.add_argument(  # Safety notice threshold
    "-safe", "--safety-threshold", default=1_000, type=int, dest=ATTR_SAFETY_THRESHOLD,
    help="CO\u2082 concentration (ppm) at which to post a safety notice", metavar="<safe concentration>"
)
argParser.add_argument(  # Time threshold
=======
argParser.add_argument(     # Safety notice threshold
    "-safe", "--safety-threshold", default=1_000, type=int, dest=ATTR_SAFETY_THRESHOLD,
    help="CO\u2082 concentration (ppm) at which to post a safety notice", metavar="<safe concentration>"
)
argParser.add_argument(     # Time threshold
>>>>>>> 83458f72
    "--averaging-period", type=str, dest=ATTR_AVERAGE_PERIOD,
    help="Time period for which to consider conditions, if not provided conditions over all time are considered",
    metavar="<time threshold> "
)
argParser.add_argument(  # Warning repeat period
    "--warning-period", type=str, dest=ATTR_WARNING_PERIOD,
    help="How frequently to repeat warnings about rooms with detrimental conditions, "
         "defaults to <time threshold> if given, otherwise 90 minutes"
    , metavar="<warning period>"
)
<<<<<<< HEAD
argParser.add_argument(  # Twitter API key file
=======
argParser.add_argument(     # Twitter API key file
>>>>>>> 83458f72
    "-keys", "--key-file", default="keys.json", type=str, dest=ATTR_KEY_FILE,
    # String as only want open while reading file
    help="Path to file containing Twitter API keys, defaults to keys.json", metavar="<key file>"
)
argParser.add_argument(  # Template file
    "-templates", "--template-file", default="templates.json", type=str, dest=ATTR_TEMPLATE_FILE,
    # String as only want open while reading file
    help="Path to file containing templates for tweets, defaults to templates.json", metavar="<template file>"
)
argParser.add_argument(  # Log file
    "-log", "--log-file", type=str, dest=ATTR_LOG_FILE, nargs='?', const=sys.argv[0] + ".log",
    # String as used as argument for FileHandler constructor
    help="Log to a file (" + sys.argv[0] + ".log by default), otherwise log messages go to stdout/stderr",
    metavar="log file"
)
argParser.add_argument(  # Logging level
    "--logging-level", default="WARNING", dest=ATTR_LOG_LEVEL,
    choices=["CRITICAL", "ERROR", "WARNING", "INFO", "DEBUG", "NOTSET"],
    help="Minimum level of log messages, one of: CRITICAL, ERROR, WARNING, INFO, DEBUG, NOTSET",
    metavar="<logging level>"
)
<<<<<<< HEAD
# TODO Required for currentTime, making daemon-mode optional will require restructuring pretty much everything
argParser.add_argument(  # Check period
=======
# TODO Required for now, making daemon-mode optional will require restructuring pretty much everything
argParser.add_argument(     # Check period
>>>>>>> 83458f72
    "--daemon", dest=ATTR_DAEMON, required=True,
    help="Run as daemon, tweeting every <daemon period>", metavar="<daemon period>"
)

INVALID_FILE_SUFFIX: str = "_invalid"
TWEET_TIMESTAMP_FORMAT: str = "%a %d %b %H:%M"

# API key attributes
KEYS_API: str = "api"
KEYS_API_KEY: str = "key"
KEYS_API_SECRET: str = "secret"
KEYS_ACCESS: str = "access"
KEYS_ACCESS_TOKEN: str = "token"
KEYS_ACCESS_SECRET: str = "secret"
# Tweet templates attributes
TEMPLATE_WARNING: str = "warning"
TEMPLATE_WARNING_NEW: str = "new"
TEMPLATE_WARNING_CONTINUED: str = "continued"
TEMPLATE_SAFETY: str = "safety"
# Location attributes
LOC_ID: str = "locationID"
LOC_NAME: str = "name"
LOC_DATA: str = "data"
# Post attributes
POST_TIMESTAMP: str = "timestamp"
POST_TEMP: str = "temperature"
POST_PRESSURE: str = "pressure"
POST_HUMIDITY: str = "humidity"
POST_CO2: str = "co2"
POST_DEVICES: str = "devices"
POST_COUNT: str = "_count"
POST_IDX: str = "_idx"


def parse_timedelta(string: str) -> datetime.timedelta:
    secs = pytimeparse.timeparse.timeparse(string)
    if not secs:
        raise SyntaxError("Invalid time format: " + string)
    return datetime.timedelta(seconds=secs)


# Parse arguments
args: argparse.Namespace = argParser.parse_args()
CO2_WARNING_THRESHOLD: int = getattr(args, ATTR_WARNING_THRESHOLD)
CO2_SAFETY_THRESHOLD: int = getattr(args, ATTR_SAFETY_THRESHOLD)
# This shouldn't raise a KeyError as log level is set from list of valid choices
# noinspection PyProtectedMember
LOG_LEVEL: int = logging._nameToLevel[getattr(args, ATTR_LOG_LEVEL)]
LOG_FILE: str or None = getattr(args, ATTR_LOG_FILE)
KEY_FILE: str = getattr(args, ATTR_KEY_FILE)
TEMPLATE_FILE: str = getattr(args, ATTR_TEMPLATE_FILE)
SUMMARY_URL = getattr(args, ATTR_SUMMARY_URL)
DAEMON_PERIOD: datetime.timedelta or None = \
    parse_timedelta(getattr(args, ATTR_DAEMON)) if getattr(args, ATTR_DAEMON) else None
AVERAGING_PERIOD: datetime.timedelta or None = \
    parse_timedelta(getattr(args, ATTR_AVERAGE_PERIOD)) if getattr(args, ATTR_AVERAGE_PERIOD) else None
WARNING_PERIOD: datetime.timedelta = \
    parse_timedelta(getattr(args, ATTR_WARNING_PERIOD)) if getattr(args, ATTR_AVERAGE_PERIOD) \
        else AVERAGING_PERIOD if AVERAGING_PERIOD else datetime.timedelta(minutes=90)

# Logging
log: logging.Logger = logging.getLogger(__name__)
log.setLevel(LOG_LEVEL)
fmt: logging.Formatter = logging.Formatter(
    fmt='[%(asctime)-19s] %(levelname)8s: %(message)s'
)
if LOG_FILE:
    logFileHandler: logging.Handler = logging.FileHandler(LOG_FILE)
    logFileHandler.setFormatter(fmt)
    log.addHandler(logFileHandler)
else:
    # Info/debug output
    stdoutHandler: logging.Handler = logging.StreamHandler(sys.stdout)
    stdoutHandler.addFilter(lambda r: r.levelno <= logging.INFO)
    stdoutHandler.setFormatter(fmt)
    log.addHandler(stdoutHandler)
    # Warning/error/critical output
    stderrHandler: logging.Handler = logging.StreamHandler(sys.stderr)
    stderrHandler.addFilter(lambda r: r.levelno > logging.INFO)
    stdoutHandler.setFormatter(fmt)
    log.addHandler(stderrHandler)

# Some simple URL validation
parse_result = urllib.parse.urlparse(SUMMARY_URL)
try:
    assert any([parse_result.netloc, parse_result.path])
except AttributeError as e:
    log.critical("Invalid URL: ", SUMMARY_URL)
    exit(7)
del parse_result

templates: dict or None = None


def make_key_file():
    with open(KEY_FILE, 'x') as newKeyFile:
        json.dump(
            {
                KEYS_API: {
                    KEYS_API_KEY: '[API key]',
                    KEYS_API_SECRET: '[API secret key]'
                },
                KEYS_ACCESS: {
                    KEYS_ACCESS_TOKEN: '[Access token]',
                    KEYS_ACCESS_SECRET: '[Access token secret]'
                }
            },
            newKeyFile,
            indent=4
        )


def make_template_file():
    global templates
    templates = {
        TEMPLATE_WARNING: {
            TEMPLATE_WARNING_NEW: [
                "CO\u2082 concentration in {placeName:s} is above acceptable levels.",
            ],
            TEMPLATE_WARNING_CONTINUED: [
                "CO\u2082 concentration in {placeName:s} remains above acceptable levels.",
            ],
        },
        TEMPLATE_SAFETY: [
            "CO\u2082 concentration in {placeName:s} has returned to acceptable levels.",
        ],
    }
    with open(TEMPLATE_FILE, 'x') as newTemplateFile:
        json.dump(
            templates,
            newTemplateFile,
            indent=4
        )


def now():
    return datetime.datetime.now(tz=datetime.timezone.utc)


api: tweepy.API or None = None
# Access Twitter API
try:
    # Pull credentials from file
    with open(KEY_FILE, 'r') as templateFile:
        keys: dict = json.load(templateFile)
    log.debug("Read keys from: %s", KEY_FILE)
    # Authenticate to Twitter
    auth: tweepy.auth.OAuthHandler = tweepy.OAuthHandler(
        keys[KEYS_API][KEYS_API_KEY],
        keys[KEYS_API][KEYS_API_SECRET]
    )
    auth.set_access_token(
        keys[KEYS_ACCESS][KEYS_ACCESS_TOKEN],
        keys[KEYS_ACCESS][KEYS_ACCESS_SECRET]
    )
    # Create API object
    api = tweepy.API(
        auth,
        wait_on_rate_limit=True,
        wait_on_rate_limit_notify=True
    )
    # Verify access
    user: tweepy.User = api.verify_credentials()
    if not user:
        log.critical("Twitter API error: no user found")
        exit(4)
    else:
        try:
            # noinspection PyUnresolvedReferences
            log.debug("Successfully authenticated as: @%s", user.screen_name)
        except AttributeError as e:
            log.warning("Successfully authenticated as an unidentifiable user")
except FileNotFoundError as e:
    make_key_file()
    log.critical("No key file found: %s\nWritten template file", KEY_FILE)
    exit(1)
except KeyError as e:
    log.critical("Malformed key file: %s\nMissing key: %s", KEY_FILE, e)
    os.rename(KEY_FILE, KEY_FILE + INVALID_FILE_SUFFIX)
    make_key_file()
    log.critical("Moved %s to %s and written template to", KEY_FILE, KEY_FILE + INVALID_FILE_SUFFIX, KEY_FILE)
    exit(2)
except tweepy.error.TweepError as e:
    log.critical("Twitter API error: authentication failed")
    exit(3)

# Load tweet templates
try:
    with open(TEMPLATE_FILE, 'r') as templateFile:
        templates = json.load(templateFile)
    log.debug("Read templates from: %s", TEMPLATE_FILE)
except FileNotFoundError as e:
    make_template_file()
    log.error("No template file found: %s\nWritten template", TEMPLATE_FILE)
except KeyError as e:
    log.error("Malformed template file: %s\nMissing key: %s", TEMPLATE_FILE, e)
    os.rename(TEMPLATE_FILE, TEMPLATE_FILE + INVALID_FILE_SUFFIX)
    make_template_file()
    log.error("Moved %s to %s and written template", TEMPLATE_FILE, TEMPLATE_FILE + INVALID_FILE_SUFFIX, TEMPLATE_FILE)
log.debug("Setup complete\n")

assert api and templates
overThreshold: dict = {}
lastTweeted: dict = {}
try:
    while True:
        with requests.get(SUMMARY_URL) as response:
            summaryList: list = response.json()
            # Iterate over different locations
            for summary in summaryList:
                locID: str = summary[LOC_ID]
                locName: str = summary[LOC_NAME]
                posts: list = summary[LOC_DATA]
                # Sort list by timestamps, no longer necessary but leaving as it's conceptually pleasant
                posts.sort(key=lambda p: dateutil.parser.parse(p[POST_TIMESTAMP]))
                # Average CO2 level within time threshold
                currentTime: datetime.datetime = datetime.datetime.now(tz=datetime.timezone.utc)
                co2values: list = []
                for post in filter(
                        lambda p: currentTime - dateutil.parser.parse(p[POST_TIMESTAMP]) < AVERAGING_PERIOD
                        if AVERAGING_PERIOD else True,  # Use all if no time threshold provided
                        posts
                ):
                    co2values.append(post[POST_CO2])
                # Threshold
                if len(co2values) < 1:
                    # No recent updates
                    log.debug("%s: No recent updates", locID)
                    continue
                tweetString: str or None = None
                if statistics.mean(co2values) > CO2_WARNING_THRESHOLD:
                    # Check if already warned
                    if (
                            locID in overThreshold.keys() and not overThreshold[locID]
                            or locID not in overThreshold.keys()  # First time seen
                    ):
                        # Warning threshold breached
                        log.debug("%s: Breached warning threshold.", locID)
                        tweetString = random.choice(
                            templates[TEMPLATE_WARNING][TEMPLATE_WARNING_NEW])  # Choose random template
                    else:
                        # Remains above threshold
                        if (now() - lastTweeted[locID]) >= WARNING_PERIOD:
                            # Long enough to tweet again
                            log.debug("%s: Still above warning threshold, tweeting again.", locID)
                            tweetString = random.choice(templates[TEMPLATE_WARNING][TEMPLATE_WARNING_CONTINUED])
                        else:
                            # Too soon to tweet again
                            log.debug("%s: Still above warning threshold, too soon to tweet again", locID)
                    overThreshold[locID] = True
                elif statistics.mean(co2values) < CO2_SAFETY_THRESHOLD:
                    if locID in overThreshold.keys() and overThreshold[locID]:
                        # Dropped below safety threshold
                        log.debug("%s: Dropped below safety threshold.", locID)
                        tweetString = random.choice(templates[TEMPLATE_SAFETY])
                    overThreshold[locID] = False
                # Tweet
                if tweetString:
                    tweetString = now().strftime(TWEET_TIMESTAMP_FORMAT) + " " + (
                                tweetString + " #sierra_{placeID}").format(
                        placeName=locName,
                        placeID=locID.replace('-', '_')  # No hyphens in hashtags
                    )
                    try:
                        log.info("%s: Tweeting: '%s'", locID, tweetString)
                        api.update_status(tweetString)
                        lastTweeted[locID] = now()
                    except tweepy.error.TweepError as e:
                        if e.reason == 'Status is a duplicate.':
                            # TODO Don't know if error code 187 is specifically for duplicates
                            log.error("Tweet failed as would be a duplicate: %s", tweetString)
                        else:
                            raise e
                else:
                    log.debug("%s: No tweet needed", locID)
        time.sleep(DAEMON_PERIOD.total_seconds())  # TODO Catch keyboard interrupt to cleanly exit
except KeyError as e:
    log.critical("Fetched JSON object missing key: %s", e)
    exit(9)<|MERGE_RESOLUTION|>--- conflicted
+++ resolved
@@ -60,19 +60,11 @@
     "-warn", "--warning-threshold", default=1_400, type=int, dest=ATTR_WARNING_THRESHOLD,
     help="CO\u2082 concentration (ppm) at which to post a warning", metavar="<max. concentration>"
 )
-<<<<<<< HEAD
 argParser.add_argument(  # Safety notice threshold
     "-safe", "--safety-threshold", default=1_000, type=int, dest=ATTR_SAFETY_THRESHOLD,
     help="CO\u2082 concentration (ppm) at which to post a safety notice", metavar="<safe concentration>"
 )
 argParser.add_argument(  # Time threshold
-=======
-argParser.add_argument(     # Safety notice threshold
-    "-safe", "--safety-threshold", default=1_000, type=int, dest=ATTR_SAFETY_THRESHOLD,
-    help="CO\u2082 concentration (ppm) at which to post a safety notice", metavar="<safe concentration>"
-)
-argParser.add_argument(     # Time threshold
->>>>>>> 83458f72
     "--averaging-period", type=str, dest=ATTR_AVERAGE_PERIOD,
     help="Time period for which to consider conditions, if not provided conditions over all time are considered",
     metavar="<time threshold> "
@@ -83,11 +75,7 @@
          "defaults to <time threshold> if given, otherwise 90 minutes"
     , metavar="<warning period>"
 )
-<<<<<<< HEAD
-argParser.add_argument(  # Twitter API key file
-=======
-argParser.add_argument(     # Twitter API key file
->>>>>>> 83458f72
+argParser.add_argument(   # Twitter API key file
     "-keys", "--key-file", default="keys.json", type=str, dest=ATTR_KEY_FILE,
     # String as only want open while reading file
     help="Path to file containing Twitter API keys, defaults to keys.json", metavar="<key file>"
@@ -109,13 +97,8 @@
     help="Minimum level of log messages, one of: CRITICAL, ERROR, WARNING, INFO, DEBUG, NOTSET",
     metavar="<logging level>"
 )
-<<<<<<< HEAD
-# TODO Required for currentTime, making daemon-mode optional will require restructuring pretty much everything
-argParser.add_argument(  # Check period
-=======
 # TODO Required for now, making daemon-mode optional will require restructuring pretty much everything
 argParser.add_argument(     # Check period
->>>>>>> 83458f72
     "--daemon", dest=ATTR_DAEMON, required=True,
     help="Run as daemon, tweeting every <daemon period>", metavar="<daemon period>"
 )
